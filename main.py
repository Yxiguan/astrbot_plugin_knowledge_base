# astrbot_plugin_knowledge_base/main.py
import os
import asyncio
from typing import Optional, Union

from astrbot.api import logger, AstrBotConfig
from astrbot.api.event import filter, AstrMessageEvent
from astrbot.api.star import Context, Star, register
from astrbot.core.utils.session_waiter import (
    session_waiter,
    SessionController,
)
from astrbot.api.provider import ProviderRequest
from astrbot.api.star import StarTools


from .core import constants
from .utils.installation import ensure_vector_db_dependencies
from .utils.embedding import EmbeddingUtil
from .utils.text_splitter import TextSplitterUtil
from .utils.file_parser import FileParser
from .vector_store.base import VectorDBBase
from .vector_store.faiss_store import FaissStore
from .vector_store.milvus_lite_store import MilvusLiteStore
from .vector_store.milvus_store import MilvusStore
from .core.user_prefs_handler import UserPrefsHandler
from .core.llm_enhancer import clean_contexts_from_kb_content, enhance_request_with_kb
from .commands import (
    general_commands,
    add_commands,
    search_commands,
    manage_commands,
)


@register(
    constants.PLUGIN_REGISTER_NAME,
    "lxfight",
    "一个支持多种向量数据库的知识库插件",
    "0.4.0",
    "https://github.com/lxfight/astrbot_plugin_knowledge_base",
)
class KnowledgeBasePlugin(Star):
    def __init__(self, context: Context, config: AstrBotConfig):
        super().__init__(context)
        self.config = config
        self._initialize_basic_paths()

        self.vector_db: Optional[VectorDBBase] = None
        self.embedding_util: Optional[Union[EmbeddingUtil, Star]] = None
        self.text_splitter: Optional[TextSplitterUtil] = None
        self.file_parser: Optional[FileParser] = None
        self.user_prefs_handler: Optional[UserPrefsHandler] = None

        ensure_vector_db_dependencies(self.config.get("vector_db_type", "faiss"))
        self.init_task = asyncio.create_task(self._initialize_components())

    def _initialize_basic_paths(self):
        self.plugin_name_for_path = constants.PLUGIN_REGISTER_NAME
        self.persistent_data_root_path = StarTools.get_data_dir(
            self.plugin_name_for_path
        )
        os.makedirs(self.persistent_data_root_path, exist_ok=True)
        logger.info(f"知识库插件的持久化数据目录: {self.persistent_data_root_path}")
        self.user_prefs_path = os.path.join(
            self.persistent_data_root_path, "user_collection_prefs.json"
        )

    async def _initialize_components(self):
        try:
            logger.info("知识库插件开始初始化...")
            # Embedding Util
            try:
                embedding_plugin = self.context.get_registered_star(
                    "astrbot_plugin_embedding_adapter"
                )
                if embedding_plugin:
                    self.embedding_util = embedding_plugin.star_cls
                    dim = self.embedding_util.get_dim()
                    model_name = self.embedding_util.get_model_name()
                    if dim is not None and model_name is not None:
                        self.config["embedding_dimension"] = dim
                        self.config["embedding_model_name"] = model_name
                    logger.info("成功加载并使用 astrbot_plugin_embedding_adapter。")
            except Exception as e:
                logger.warning(f"嵌入服务适配器插件加载失败: {e}", exc_info=True)
                self.embedding_util = None  # Fallback

            if self.embedding_util is None:  # If adapter failed or not found
                self.embedding_util = EmbeddingUtil(
                    api_url=self.config.get("embedding_api_url"),
                    api_key=self.config.get("embedding_api_key"),
                    model_name=self.config.get("embedding_model_name"),
                )
            logger.info("Embedding 工具初始化完成。")

            # Text Splitter
            self.text_splitter = TextSplitterUtil(
                chunk_size=self.config.get("text_chunk_size"),
                chunk_overlap=self.config.get("text_chunk_overlap"),
            )
            logger.info("文本分割工具初始化完成。")

            # File Parser
            self.file_parser = FileParser(context=self.context)
            logger.info("文件解析器初始化完成。")

            # Vector DB
            db_type = self.config.get("vector_db_type", "faiss")
            dimension = self.config.get("embedding_dimension", 1024)

            if db_type == "faiss":
                faiss_subpath = self.config.get("faiss_db_subpath", "faiss_data")
                faiss_full_path = os.path.join(
                    self.persistent_data_root_path, faiss_subpath
                )
                self.vector_db = FaissStore(
                    self.embedding_util, dimension, faiss_full_path
                )
            elif db_type == "milvus_lite":
                milvus_lite_subpath = self.config.get(
                    "milvus_lite_db_subpath", "milvus_lite_data/milvus_lite.db"
                )
                milvus_lite_full_path = os.path.join(
                    self.persistent_data_root_path, milvus_lite_subpath
                )
                os.makedirs(os.path.dirname(milvus_lite_full_path), exist_ok=True)
                self.vector_db = MilvusLiteStore(
                    self.embedding_util, dimension, milvus_lite_full_path
                )
            elif db_type == "milvus":
                self.vector_db = MilvusStore(
                    self.embedding_util,
                    dimension,
                    data_path="",
                    host=self.config.get("milvus_host"),
                    port=self.config.get("milvus_port"),
                    user=self.config.get("milvus_user"),
                    password=self.config.get("milvus_password"),
                )
            else:
                logger.error(f"不支持的向量数据库类型: {db_type}，请检查配置。")
                return

            if self.vector_db:
                await self.vector_db.initialize()
                logger.info(f"向量数据库 '{db_type}' 初始化完成。")

            self.user_prefs_handler = UserPrefsHandler(
                self.user_prefs_path, self.vector_db, self.config
            )
            await self.user_prefs_handler.load_user_preferences()

            logger.info("知识库插件初始化成功。")

        except Exception as e:
            print("出现问题")
            logger.error(f"知识库插件初始化失败: {e}", exc_info=True)
            self.vector_db = None

    async def _ensure_initialized(self) -> bool:
        if self.init_task and not self.init_task.done():
            await self.init_task
        if (
            not self.vector_db
            or not self.embedding_util
            or not self.text_splitter
            or not self.user_prefs_handler
        ):
            logger.error("知识库插件未正确初始化，请检查日志和配置。")
            return False
        return True

<<<<<<< HEAD
    # --- LLM Request Hook ---
=======
    async def _load_user_preferences(self):
        try:
            if os.path.exists(self.user_prefs_path):
                with open(self.user_prefs_path, "r", encoding="utf-8") as f:
                    self.user_collection_preferences = json.load(f)
                logger.info(f"从 {self.user_prefs_path} 加载了用户知识库偏好。")
            else:
                logger.info(
                    f"用户知识库偏好文件 {self.user_prefs_path} 未找到，将使用默认值。"
                )
        except Exception as e:
            logger.error(f"加载用户知识库偏好失败: {e}")
            self.user_collection_preferences = {}

    async def _save_user_preferences(self):
        try:
            with open(self.user_prefs_path, "w", encoding="utf-8") as f:
                json.dump(
                    self.user_collection_preferences, f, ensure_ascii=False, indent=4
                )
            logger.info(f"用户知识库偏好已保存到 {self.user_prefs_path}。")
        except Exception as e:
            logger.error(f"保存用户知识库偏好失败: {e}")

    def _get_user_default_collection(self, event: AstrMessageEvent) -> str:
        """获取用户/群组的默认知识库，如果没有设置则返回全局默认"""
        user_key = event.unified_msg_origin  # 使用 unified_msg_origin 作为唯一标识
        return self.user_collection_preferences.get(
            user_key, self.config.get("default_collection_name", "general")
        )

    async def _set_user_default_collection(
        self, event: AstrMessageEvent, collection_name: str
    ):
        """设置用户/群组的默认知识库"""
        if not await self.vector_db.collection_exists(collection_name):
            # 如果配置了自动创建，并且集合不存在
            if self.config.get("auto_create_collection", True):
                try:
                    await self.vector_db.create_collection(collection_name)
                    logger.info(f"自动创建知识库 '{collection_name}' 成功。")
                except Exception as e:
                    logger.error(f"自动创建知识库 '{collection_name}' 失败: {e}")
                    yield event.plain_result(
                        f"自动创建知识库 '{collection_name}' 失败: {e}"
                    )
                    return
            else:
                yield event.plain_result(
                    f"知识库 '{collection_name}' 不存在，且未配置自动创建。"
                )
                return

        user_key = event.unified_msg_origin
        self.user_collection_preferences[user_key] = collection_name
        await self._save_user_preferences()
        yield event.plain_result(f"当前会话默认知识库已设置为: {collection_name}")

    # --- 辅助函数：下载文件 ---
    async def _download_file(self, url: str, destination_folder: str) -> Optional[str]:
        """
        异步下载文件到指定文件夹。
        返回下载后的文件路径，如果失败则返回 None。
        """
        try:
            async with httpx.AsyncClient(
                timeout=60.0, follow_redirects=True
            ) as client:  # 增加超时和重定向
                response = await client.get(url)
                response.raise_for_status()  # 检查 HTTP 错误

                # 从 URL 获取文件名，或生成一个
                parsed_url = urlparse(url)
                filename = os.path.basename(parsed_url.path)
                if not filename:  # 如果路径为空，例如 "http://example.com/"
                    # 尝试从 Content-Disposition header 获取文件名
                    content_disposition = response.headers.get("Content-Disposition")
                    if content_disposition:
                        import re

                        match = re.search(r'filename="?([^"]+)"?', content_disposition)
                        if match:
                            filename = match.group(1)
                    if not filename:  # 仍然没有文件名，生成一个
                        filename = (
                            f"downloaded_file_{tempfile._RandomNameSequence().next()}"
                        )

                # 限制文件名，防止路径遍历等问题
                filename = "".join(
                    c for c in filename if c.isalnum() or c in [".", "_", "-"]
                ).strip()
                if not filename:
                    filename = "untitled_download"  # 最终回退

                # 简单的文件大小限制 (例如 50MB)
                max_size = 50 * 1024 * 1024
                content_length = response.headers.get("Content-Length")
                if content_length and int(content_length) > max_size:
                    logger.error(
                        f"文件下载失败：文件过大 ({int(content_length) / (1024 * 1024):.2f} MB > {max_size / (1024 * 1024)} MB)。URL: {url}"
                    )
                    return None

                # 简单的文件类型嗅探或基于扩展名过滤
                _, extension = os.path.splitext(filename)
                allowed_extensions = [
                    ".txt",
                    ".md",
                    ".pdf",
                    ".docx",
                    ".doc",
                    ".pptx",
                    ".ppt",
                    ".xlsx",
                    ".xls",
                    ".html",
                    ".htm",
                    ".json",
                    ".xml",
                    ".csv",
                    ".epub",
                    ".jpg",
                    ".jpeg",
                    ".png",
                    ".mp3",
                    ".wav",
                ]
                if extension.lower() not in allowed_extensions:
                    logger.error(
                        f"文件下载失败：不支持的文件类型 '{extension}'. URL: {url}"
                    )
                    return None

                temp_file_path = os.path.join(destination_folder, filename)

                # 分块写入，处理大文件
                with open(temp_file_path, "wb") as f:
                    downloaded_size = 0
                    async for chunk in response.aiter_bytes(chunk_size=8192):
                        f.write(chunk)
                        downloaded_size += len(chunk)
                        if (
                            downloaded_size > max_size
                        ):  # 再次检查，以防 Content-Length 未提供或不准确
                            f.close()
                            os.remove(temp_file_path)  # 删除不完整的文件
                            logger.error(
                                f"文件下载失败：文件在下载过程中超出大小限制。URL: {url}"
                            )
                            return None

                logger.info(f"文件已成功下载到: {temp_file_path} 从 URL: {url}")
                return temp_file_path
        except httpx.HTTPStatusError as e:
            logger.error(
                f"文件下载 HTTP 错误: {e.response.status_code} - {e.response.text}. URL: {url}"
            )
            return None
        except Exception as e:
            logger.error(f"文件下载失败: {e}. URL: {url}", exc_info=True)
            return None

    def _clean_contexts_from_kb_content(self, req: ProviderRequest):
        """
        自动删除 req.contexts 里面由知识库补充的历史对话内容。
        使用 ###KBDATA_START### 和 ###KBDATA_END### 标记进行识别。
        """
        if not req.contexts:
            return

        cleaned_contexts = []
        initial_context_count = len(req.contexts)

        for message in req.contexts:
            role = message.get("role")
            content = message.get("content", "")

            # 1. 清理作为 system 消息插入的知识库内容
            # 如果 system 消息包含知识库开始标记，则认为它是知识库注入的消息，直接删除
            if role == "system" and KB_START_MARKER in content:
                logger.debug(
                    f"从历史对话中检测到并删除知识库 system 消息 (通过标记识别): {content[:100]}..."
                )
                continue  # 不将此消息添加到 cleaned_contexts，实现删除

            # 2. 清理作为 user 消息插入的知识库内容 (当使用 prepend_prompt 方法时)
            # 这种情况下，知识库内容会被包裹在标记中，并拼接在用户原始问题之前
            elif role == "user" and KB_START_MARKER in content:
                start_marker_idx = content.find(KB_START_MARKER)
                end_marker_idx = content.find(KB_END_MARKER, start_marker_idx)

                if start_marker_idx != -1 and end_marker_idx != -1:
                    # 知识库内容结束后，后面跟着的是 "用户的原始问题是：" 分隔符和原始用户问题
                    original_prompt_delimiter_idx = content.find(
                        USER_PROMPT_DELIMITER_IN_HISTORY,
                        end_marker_idx + len(KB_END_MARKER),
                    )

                    if original_prompt_delimiter_idx != -1:
                        # 提取原始用户问题部分
                        original_user_prompt = content[
                            original_prompt_delimiter_idx
                            + len(USER_PROMPT_DELIMITER_IN_HISTORY) :
                        ].strip()
                        message["content"] = (
                            original_user_prompt  # 更新消息内容为原始用户问题
                        )
                        cleaned_contexts.append(message)  # 将清理后的消息添加到列表
                        logger.debug(
                            f"从历史对话 user 消息中清理知识库标记和内容，保留原用户问题: {original_user_prompt[:100]}..."
                        )
                    else:
                        # 理论上不会发生，如果原始问题分隔符丢失，则删除该消息
                        logger.warning(
                            f"用户消息中检测到知识库标记但缺少原始用户问题分隔符，删除该消息: {content[:100]}..."
                        )
                        continue
                else:
                    # 如果找到了开始标记但没有找到结束标记，说明消息不完整或格式错误，也删除
                    logger.warning(
                        f"用户消息中检测到知识库起始标记但缺少结束标记，删除该消息: {content[:100]}..."
                    )
                    continue
            else:
                # 保留所有其他消息（例如：助手回复、工具调用结果、以及未被知识库修改的用户/系统消息）
                cleaned_contexts.append(message)

        req.contexts = cleaned_contexts
        if len(req.contexts) < initial_context_count:
            logger.info(
                f"成功从历史对话中删除了 {initial_context_count - len(req.contexts)} 条知识库补充消息。"
            )

>>>>>>> 01423c7b
    @filter.on_llm_request()
    async def kb_on_llm_request(self, event: AstrMessageEvent, req: ProviderRequest):
        if not await self._ensure_initialized():
            logger.warning("LLM 请求时知识库插件未初始化，跳过知识库增强。")
            return

        clean_contexts_from_kb_content(req)

        await enhance_request_with_kb(
            event, req, self.vector_db, self.user_prefs_handler, self.config
        )

    # --- Command Groups & Commands ---
    @filter.command_group("kb", alias={"knowledge", "知识库"})
    def kb_group(self):
        """知识库管理指令集"""
        pass

    @kb_group.command("help", alias={"帮助"})
    async def kb_help(self, event: AstrMessageEvent):
        if not await self._ensure_initialized():
            yield event.plain_result("知识库插件未初始化，请联系管理员。")
            return
        async for result in general_commands.handle_kb_help(self, event):
            yield result

    @kb_group.group("add")
    def kb_add_group(self, event: AstrMessageEvent):
        """添加内容到知识库的子指令组"""
        pass

    @kb_add_group.command("text")
    async def kb_add_text(
        self,
        event: AstrMessageEvent,
        content: str,
        collection_name: Optional[str] = None,
    ):
        """添加文本内容到知识库。"""
        if not await self._ensure_initialized():
            yield event.plain_result("知识库插件未初始化，请联系管理员。")
            return
        async for result in add_commands.handle_add_text(
            self, event, content, collection_name
        ):
            yield result

    @kb_add_group.command("file")
    async def kb_add_file(
        self,
        event: AstrMessageEvent,
        path_or_url: str,
        collection_name: Optional[str] = None,
    ):
        """从本地路径或 URL 添加文件内容到知识库。"""
        if not await self._ensure_initialized():
            yield event.plain_result("知识库插件未初始化，请联系管理员。")
            return
        async for result in add_commands.handle_add_file(
            self, event, path_or_url, collection_name
        ):
            yield result

    @kb_group.command("search", alias={"搜索", "find", "查找"})
    async def kb_search(
        self,
        event: AstrMessageEvent,
        query: str,
        collection_name: Optional[str] = None,
        top_k_str: Optional[str] = None,
    ):
        """在知识库中搜索内容。"""
        if not await self._ensure_initialized():
            yield event.plain_result("知识库插件未初始化，请联系管理员。")
            return
        async for result in search_commands.handle_search(
            self, event, query, collection_name, top_k_str
        ):
            yield result

    @kb_group.command("list", alias={"列表", "showall"})
    async def kb_list_collections(self, event: AstrMessageEvent):
        """列出所有可用的知识库"""
        if not await self._ensure_initialized():
            yield event.plain_result("知识库插件未初始化，请联系管理员。")
            return
        async for result in manage_commands.handle_list_collections(self, event):
            yield result

    @kb_group.command("current", alias={"当前"})
    async def kb_current_collection(self, event: AstrMessageEvent):
        """查看当前会话的默认知识库"""
        if not await self._ensure_initialized():
            yield event.plain_result("知识库插件未初始化，请联系管理员。")
            return
        async for result in general_commands.handle_kb_current_collection(self, event):
            yield result

    @kb_group.command("use", alias={"使用", "set"})
    async def kb_use_collection(self, event: AstrMessageEvent, collection_name: str):
        """设置当前会话的默认知识库"""
        if not await self._ensure_initialized():
            yield event.plain_result("知识库插件未初始化，请联系管理员。")
            return
        async for result in general_commands.handle_kb_use_collection(
            self, event, collection_name
        ):
            yield result

    @kb_group.command("create", alias={"创建"})
    async def kb_create_collection(self, event: AstrMessageEvent, collection_name: str):
        """创建一个新的知识库"""
        if not await self._ensure_initialized():
            yield event.plain_result("知识库插件未初始化，请联系管理员。")
            return
        async for result in manage_commands.handle_create_collection(
            self, event, collection_name
        ):
            yield result

    @filter.permission_type(filter.PermissionType.ADMIN)
    @kb_group.command("delete", alias={"删除"})
    async def kb_delete_collection(self, event: AstrMessageEvent, collection_name: str):
        """删除一个知识库及其所有内容 (危险操作! 仅管理员)。"""
        if not await self._ensure_initialized():
            yield event.plain_result("知识库插件未初始化，请联系管理员。")
            return

        if not collection_name:
            yield event.plain_result(
                "请输入要删除的知识库名称。用法: /kb delete <知识库名>"
            )
            return

        if not await self.vector_db.collection_exists(collection_name):
            yield event.plain_result(f"知识库 '{collection_name}' 不存在。")
            return

        confirmation_phrase = f"确认删除{collection_name}"
        yield event.plain_result(
            f"警告：你确定要删除知识库 '{collection_name}' 及其所有内容吗？此操作不可恢复！\n"
            f"请在 60 秒内回复 '{confirmation_phrase}' 来执行。"
        )

        # The session_waiter needs to be defined within the scope where `self` (plugin instance)
        # and `collection_name` are accessible.
        # The actual logic will be in manage_commands.
        @session_waiter(timeout=60, record_history_chains=False)
        async def delete_confirmation_waiter(
            controller: SessionController, confirm_event: AstrMessageEvent
        ):
            user_input = confirm_event.message_str.strip()
            if user_input == confirmation_phrase:
                # Call the handler logic
                await manage_commands.handle_delete_collection_logic(
                    self, confirm_event, collection_name
                )
                controller.stop()
            elif user_input.lower() in ["取消", "cancel"]:
                await confirm_event.send(
                    confirm_event.plain_result(
                        f"已取消删除知识库 '{collection_name}'。"
                    )
                )
                controller.stop()
            else:
                await confirm_event.send(
                    confirm_event.plain_result(
                        f"输入无效。如需删除，请回复 '{confirmation_phrase}'；如需取消，请回复 '取消'。"
                    )
                )
                controller.keep(timeout=60, reset_timeout=True)

        try:
            await delete_confirmation_waiter(event)
        except TimeoutError:
            yield event.plain_result(
                f"删除知识库 '{collection_name}' 操作超时，已自动取消。"
            )
        except Exception as e_sess:
            logger.error(f"删除知识库确认会话发生错误: {e_sess}", exc_info=True)
            yield event.plain_result(f"删除确认过程中发生错误: {e_sess}")
        finally:
            event.stop_event()

    @kb_group.command("count", alias={"数量"})
    async def kb_count_documents(
        self, event: AstrMessageEvent, collection_name: Optional[str] = None
    ):
        """查看指定知识库的文档数量"""
        if not await self._ensure_initialized():
            yield event.plain_result("知识库插件未初始化，请联系管理员。")
            return
        async for result in manage_commands.handle_count_documents(
            self, event, collection_name
        ):
            yield result

    # --- Termination ---
    async def terminate(self):
        logger.info("知识库插件正在终止...")
        if hasattr(self, "init_task") and self.init_task and not self.init_task.done():
            logger.info("等待初始化任务完成...")
            try:
                await asyncio.wait_for(self.init_task, timeout=5.0)
            except asyncio.TimeoutError:
                logger.warning("初始化任务超时，尝试取消。")
                self.init_task.cancel()
            except Exception as e:
                logger.error(f"等待初始化任务完成时出错: {e}")

        if (
            self.embedding_util
            and hasattr(self.embedding_util, "close")
            and not isinstance(self.embedding_util, Star)
        ):
            await self.embedding_util.close()
            logger.info("Embedding 工具已关闭。")

        if self.vector_db:
            await self.vector_db.close()
            logger.info("向量数据库已关闭。")

        if self.user_prefs_handler:
            await self.user_prefs_handler.save_user_preferences()

        logger.info("知识库插件终止完成。")<|MERGE_RESOLUTION|>--- conflicted
+++ resolved
@@ -171,9 +171,6 @@
             return False
         return True
 
-<<<<<<< HEAD
-    # --- LLM Request Hook ---
-=======
     async def _load_user_preferences(self):
         try:
             if os.path.exists(self.user_prefs_path):
@@ -408,7 +405,6 @@
                 f"成功从历史对话中删除了 {initial_context_count - len(req.contexts)} 条知识库补充消息。"
             )
 
->>>>>>> 01423c7b
     @filter.on_llm_request()
     async def kb_on_llm_request(self, event: AstrMessageEvent, req: ProviderRequest):
         if not await self._ensure_initialized():
